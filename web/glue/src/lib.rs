--- conflicted
+++ resolved
@@ -27,17 +27,6 @@
 #[wasm_bindgen]
 impl Emulator {
     #[wasm_bindgen]
-<<<<<<< HEAD
-=======
-    pub fn load_exe(&mut self, name: &str, buf: &[u8], relocate: bool) -> JsResult<()> {
-        self.machine
-            .load_exe(buf, name, relocate)
-            .map_err(err_from_anyhow)?;
-        Ok(())
-    }
-
-    #[wasm_bindgen]
->>>>>>> 3a096c92
     pub fn labels(&self) -> JsResult<String> {
         let str = serde_json::to_string(&self.machine.labels)?;
         Ok(str)
@@ -135,13 +124,18 @@
 }
 
 #[wasm_bindgen]
-pub fn new_emulator(host: JsHost, cmdline: String, buf: &[u8]) -> JsResult<Emulator> {
+pub fn new_emulator(
+    host: JsHost,
+    cmdline: String,
+    filename: &str,
+    buf: &[u8],
+) -> JsResult<Emulator> {
     set_tracing_scheme("*");
     log::init(log::HostLogger::unchecked_from_js(host.clone()));
     let mut machine = win32::Machine::new(Box::new(Host::new(host)), cmdline.clone());
 
     machine
-        .load_exe(buf, cmdline, false)
+        .load_exe(buf, filename, false)
         .map_err(err_from_anyhow)?;
 
     Ok(Emulator { machine })
