--- conflicted
+++ resolved
@@ -117,13 +117,8 @@
         this.forceUpdate();
       }, 500),
     });
-<<<<<<< HEAD
     this.emulator.start();
   }
-=======
-    this.props.emulator.start();
-  };
->>>>>>> 2683a9e3
 
   private stop = () => {
     if (!this.state.running) return;
@@ -132,13 +127,8 @@
     this.setState({ running: undefined });
   };
 
-<<<<<<< HEAD
-  runTo(addr: number) {
+  private runTo = (addr: number) => {
     this.emulator.addBreak({ addr, oneShot: true });
-=======
-  private runTo = (addr: number) => {
-    this.props.emulator.addBreak({ addr, oneShot: true });
->>>>>>> 2683a9e3
     this.start();
   };
 
@@ -160,16 +150,9 @@
       code = (
         <Code
           instrs={instrs}
-<<<<<<< HEAD
           labels={this.emulator.labels}
-          highlightMemory={this.highlightMemory}
-          showMemory={this.showMemory}
-          runTo={(addr: number) => this.runTo(addr)}
-=======
-          labels={this.props.emulator.labels}
           {...this.memoryView}
           runTo={this.runTo}
->>>>>>> 2683a9e3
         />
       );
     }
@@ -195,14 +178,8 @@
           {code}
           <div style={{ width: '12ex' }} />
           <RegistersComponent
-<<<<<<< HEAD
-            highlightMemory={this.highlightMemory}
-            showMemory={this.showMemory}
+            {...this.memoryView}
             regs={regs}
-=======
-            {...this.memoryView}
-            regs={this.props.emulator.emu.regs()}
->>>>>>> 2683a9e3
           />
         </div>
         <div style={{ display: 'flex' }}>
@@ -226,16 +203,7 @@
                   jumpTo={(addr) => this.setState({ memBase: addr })}
                 />
               ),
-<<<<<<< HEAD
               mappings: <Mappings mappings={this.emulator.mappings()} highlight={this.state.memHighlight} />,
-=======
-              mappings: () => (
-                <Mappings
-                  mappings={this.props.emulator.mappings()}
-                  highlight={this.state.memHighlight}
-                />
-              ),
->>>>>>> 2683a9e3
 
               imports: () => (
                 <div>
@@ -247,18 +215,10 @@
 
               breakpoints: () => (
                 <BreakpointsComponent
-<<<<<<< HEAD
                   breakpoints={Array.from(this.emulator.breakpoints.values())}
                   labels={this.emulator.labels}
                   highlight={regs.eip}
-                  highlightMemory={this.highlightMemory}
-                  showMemory={this.showMemory}
-=======
-                  breakpoints={Array.from(this.props.emulator.breakpoints.values())}
-                  labels={this.props.emulator.labels}
-                  highlight={eip}
                   {...this.memoryView}
->>>>>>> 2683a9e3
                   toggle={(addr) => {
                     this.emulator.toggleBreak(addr);
                     this.forceUpdate();
@@ -289,16 +249,9 @@
             switchTab={(selectedTab) => this.setState({ selectedTab })}
           />
           <Stack
-<<<<<<< HEAD
-            highlightMemory={this.highlightMemory}
-            showMemory={this.showMemory}
+            {...this.memoryView}
             labels={this.emulator.labels}
             emu={this.emulator.emu}
-=======
-            {...this.memoryView}
-            labels={this.props.emulator.labels}
-            emu={this.props.emulator.emu}
->>>>>>> 2683a9e3
           />
         </div>
       </>
