--- conflicted
+++ resolved
@@ -105,16 +105,7 @@
 
     /// Set up the CPU such that we are making an x86->async call, enqueuing a Future
     /// that is polled the next time the CPU executes.
-<<<<<<< HEAD
-    pub fn call_async(
-        &mut self,
-        mem: Mem,
-        future: std::pin::Pin<Box<dyn std::future::Future<Output = ()>>>,
-    ) {
-        crate::ops::push(self, mem, self.regs.eip); // push return address
-=======
     pub fn call_async(&mut self, _mem: Mem, future: BoxFuture<()>) {
->>>>>>> 1b8e32a5
         self.regs.eip = MAGIC_ADDR;
         self.futures.push(future);
     }
