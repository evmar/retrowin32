//! Process initialization and startup.

use super::{
    EventObject, FindHandle, Mappings, ResourceHandle, DLL, HMODULE, STDERR_HFILE, STDOUT_HFILE,
};
use crate::{
    machine::MemImpl,
    pe,
    segments::SegmentDescriptor,
    winapi::{alloc::Arena, handle::Handles, heap::Heap, kernel32, types::*},
    Machine,
};
use ::memory::Mem;
use memory::ExtensionsMut;
use std::collections::HashMap;

const TRACE_CONTEXT: &'static str = "kernel32/init";

/// Process command line, as exposed in GetCommandLine() and also TEB.
/// Gross: GetCommandLineA() needs to return a pointer that's never freed,
/// so we need to hang on to both versions of the command line.
pub struct CommandLine {
    /// Command line, split args.
    pub args: Vec<String>,
    /// Command line, ASCII.
    pub cmdline: u32,
    /// Command line, UTF16.
    pub cmdline16: u32,
    /// Length without trailing nul.
    pub len: usize,
}

impl CommandLine {
    fn new(mut cmdline: String, arena: &mut Arena, mem: Mem) -> Self {
        let args = split_cmdline(&cmdline);

        log::debug!("CommandLine: {}", cmdline);
        let len = cmdline.len();
        cmdline.push(0 as char); // nul terminator

        let cmdline8_ptr = arena.alloc(cmdline.len() as u32, 1);
        mem.sub32_mut(cmdline8_ptr, cmdline.len() as u32)
            .copy_from_slice(cmdline.as_bytes());

        let cmdline16 = String16::from(&cmdline);
        let cmdline16_ptr = arena.alloc(cmdline16.byte_size() as u32, 2);
        let mem16: &mut [u16] =
            unsafe { std::mem::transmute(mem.sub32_mut(cmdline16_ptr, cmdline16.0.len() as u32)) };
        mem16.copy_from_slice(&cmdline16.0);

        CommandLine {
            args,
            cmdline: cmdline8_ptr,
            cmdline16: cmdline16_ptr,
            len,
        }
    }

    fn as_unicode_string(&self) -> UNICODE_STRING {
        UNICODE_STRING {
            Length: self.len as u16,
            MaximumLength: self.len as u16,
            Buffer: self.cmdline16,
        }
    }
}

// TODO: follow the logic for CommandLineToArgvW
// https://learn.microsoft.com/en-us/windows/win32/api/shellapi/nf-shellapi-commandlinetoargvw
fn split_cmdline(cmdline: &str) -> Vec<String> {
    let mut args = Vec::new();
    let mut arg = String::new();
    let mut in_quote = false;
    for c in cmdline.chars() {
        match c {
            ' ' if !in_quote => {
                if !arg.is_empty() {
                    args.push(arg);
                    arg = String::new();
                }
            }
            '"' => {
                in_quote = !in_quote;
            }
            _ => {
                arg.push(c);
            }
        }
    }
    if !arg.is_empty() {
        args.push(arg);
    }
    args
}

#[repr(C)]
struct UNICODE_STRING {
    Length: WORD,
    MaximumLength: WORD,
    Buffer: DWORD,
}

impl UNICODE_STRING {
    fn clear(&mut self) {
        self.Length = 0;
        self.MaximumLength = 0;
        self.Buffer = 0;
    }
}

#[repr(C)]
struct CURDIR {
    DosPath: UNICODE_STRING,
    Handle: DWORD,
}

#[repr(C)]
struct RTL_USER_PROCESS_PARAMETERS {
    AllocationSize: DWORD,
    Size: DWORD,
    Flags: DWORD,
    DebugFlags: DWORD,
    ConsoleHandle: DWORD,
    ConsoleFlags: DWORD,
    hStdInput: HFILE,
    hStdOutput: HFILE,
    hStdError: HFILE,
    CurrentDirectory: CURDIR,
    DllPath: UNICODE_STRING,
    ImagePathName: UNICODE_STRING,
    CommandLine: UNICODE_STRING,
}
unsafe impl ::memory::Pod for RTL_USER_PROCESS_PARAMETERS {}

#[repr(C)]
struct _EXCEPTION_REGISTRATION_RECORD {
    Prev: DWORD,
    Handler: DWORD,
}
unsafe impl ::memory::Pod for _EXCEPTION_REGISTRATION_RECORD {}

/// Set up TEB, PEB, and other process info.
/// The FS register points at the TEB (thread info), which points at the PEB (process info).
fn init_teb(cmdline: &CommandLine, arena: &mut Arena, mem: Mem) -> u32 {
    // RTL_USER_PROCESS_PARAMETERS
    let params_addr = arena.alloc(
        std::cmp::max(
            std::mem::size_of::<RTL_USER_PROCESS_PARAMETERS>() as u32,
            0x100,
        ),
        4,
    );
    let params = mem.view_mut::<RTL_USER_PROCESS_PARAMETERS>(params_addr);
    // x86.put::<u32>(params_addr + 0x10, console_handle);
    // x86.put::<u32>(params_addr + 0x14, console_flags);
    // x86.put::<u32>(params_addr + 0x18, stdin);
    params.hStdOutput = STDOUT_HFILE;
    params.hStdError = STDERR_HFILE;
    params.ImagePathName.clear();
    params.CommandLine = cmdline.as_unicode_string();

    // PEB
    let peb_addr = arena.alloc(std::cmp::max(std::mem::size_of::<PEB>() as u32, 0x100), 4);
    let peb = mem.view_mut::<PEB>(peb_addr);
    peb.ProcessParameters = params_addr;
    peb.ProcessHeap = 0; // TODO: we use state.process_heap instead
    peb.TlsCount = 0;

    // SEH chain
    let seh_addr = arena.alloc(
        std::mem::size_of::<_EXCEPTION_REGISTRATION_RECORD>() as u32,
        4,
    );
    let seh = mem.view_mut::<_EXCEPTION_REGISTRATION_RECORD>(seh_addr);
    seh.Prev = 0xFFFF_FFFF;
    seh.Handler = 0xFF5E_5EFF; // Hopefully easier to spot.

    // TEB
    let teb_addr = arena.alloc(std::cmp::max(std::mem::size_of::<TEB>() as u32, 0x100), 4);
    let teb = mem.view_mut::<TEB>(teb_addr);
    teb.Tib.ExceptionList = seh_addr;
    teb.Tib._Self = teb_addr; // Confusing: it points to itself.
    teb.Peb = peb_addr;

    teb_addr
    // log::info!("params {params_addr:x} peb {peb_addr:x} teb {teb_addr:x}");
}

/// Result of setting up the GDT, with initial values for all the relevant segment registers.
pub struct GDTEntries {
    /// Address of GDT itself.
    pub addr: u32,
    pub cs: u16,
    pub ds: u16,
    pub fs: u16,
    pub ss: u16,
}

pub struct State {
    /// Memory for kernel32 data structures.
    arena: Arena,
    /// Address image was loaded at.
    pub image_base: u32,
    /// Address of TEB (what FS register-relative addresses refer to).
    pub teb: u32,
    pub mappings: Mappings,
    /// Heaps created by HeapAlloc().
    heaps: HashMap<u32, Heap>,
    pub process_heap: u32,

    pub dlls: HashMap<HMODULE, DLL>,

    pub resources: pe::IMAGE_DATA_DIRECTORY,
    pub resource_handles: Handles<HRSRC, ResourceHandle>,

    pub event_handles: Handles<HEVENT, EventObject>,

    pub files: Handles<HFILE, Box<dyn crate::host::File>>,

    pub find_handles: Handles<HFIND, FindHandle>,

    pub(super) env: u32,

    pub cmdline: CommandLine,
}

impl State {
    pub fn new(mem: &mut MemImpl, cmdline: String, retrowin32_syscall: &[u8]) -> Self {
        let mut mappings = Mappings::new();
        let mapping = mappings.alloc(0x1000, "kernel32 data".into(), mem);
        let mut arena = Arena::new(mapping.addr, mapping.size);

        let mut dlls = HashMap::new();
        let dll = {
            let addr = arena.alloc(retrowin32_syscall.len() as u32, 8);
            mem.mem()
                .sub32_mut(addr, retrowin32_syscall.len() as u32)
                .copy_from_slice(retrowin32_syscall);
            let mut names = HashMap::new();
            names.insert("retrowin32_syscall".into(), addr);
            DLL {
                name: "retrowin32.dll".into(),
                dll: pe::DLL {
                    base: 0, // unused
                    names,
                    ordinal_base: 0,         // unused
                    fns: Default::default(), // unused
                    resources: None,
                    entry_point: None,
                },
            }
        };
        dlls.insert(HMODULE::from_raw(dll.dll.base), dll);

        let env = b"WINDIR=C:\\Windows\0\0";
        let env_addr = arena.alloc(env.len() as u32, 1);
        mem.mem()
            .sub32_mut(env_addr, env.len() as u32)
            .copy_from_slice(env);

        let cmdline = CommandLine::new(cmdline, &mut arena, mem.mem());

        let teb = init_teb(&cmdline, &mut arena, mem.mem());

        State {
            arena,
            image_base: 0,
            teb,
            process_heap: 0,
            mappings,
            heaps: HashMap::new(),
<<<<<<< HEAD
            dlls,
=======
            dlls: Default::default(),
            event_handles: Default::default(),
>>>>>>> 1b8e32a5
            files: Default::default(),
            find_handles: Default::default(),
            env: env_addr,
            cmdline,
            resources: Default::default(),
            resource_handles: Default::default(),
        }
    }

    pub fn new_private_heap(&mut self, mem: &mut MemImpl, size: usize, desc: String) -> Heap {
        let mapping = self.mappings.alloc(size as u32, desc, mem);
        Heap::new(mapping.addr, mapping.size)
    }

    pub fn new_heap(&mut self, mem: &mut MemImpl, size: usize, desc: String) -> u32 {
        let heap = self.new_private_heap(mem, size, desc);
        let addr = heap.addr;
        self.heaps.insert(addr, heap);
        addr
    }

    pub fn get_heap<'a>(&'a mut self, addr: u32) -> Option<&mut Heap> {
        self.heaps.get_mut(&addr)
    }

    pub fn get_process_heap<'a>(&'a mut self, memory: &mut MemImpl) -> &mut Heap {
        if self.process_heap == 0 {
            let size = 24 << 20;
            let heap = self.new_heap(memory, size, "process heap".into());
            self.process_heap = heap;
        }
        self.get_heap(self.process_heap).unwrap()
    }

    pub fn create_gdt(&mut self, mem: Mem) -> GDTEntries {
        const COUNT: usize = 5;
        let addr = self.arena.alloc(COUNT as u32 * 8, 8);
        let gdt: &mut [u64; COUNT] = unsafe { &mut *(mem.ptr_mut::<u64>(addr) as *mut _) };

        gdt[0] = 0;

        let cs = (1 << 3) | 0b011;
        gdt[1] = SegmentDescriptor {
            base: 0x0000_0000,
            limit: 0xFFFF_FFFF,
            granularity: true,
            db: true, // 32 bit
            long: false,
            available: false,
            present: true,
            dpl: 3,
            system: true,  // code/data
            type_: 0b1011, // code, execute/read, accessed
        }
        .encode();

        let ds = (2 << 3) | 0b011;
        gdt[2] = SegmentDescriptor {
            base: 0x0000_0000,
            limit: 0xFFFF_FFFF,
            granularity: true,
            db: true, // 32 bit
            long: false,
            available: false,
            present: true,
            dpl: 3,
            system: true,  // code/data
            type_: 0b0011, // data, read/write, accessed
        }
        .encode();

        let fs = (3 << 3) | 0b011;
        gdt[3] = SegmentDescriptor {
            base: self.teb,
            limit: 0x1000,
            granularity: false,
            db: true, // 32 bit
            long: false,
            available: false,
            present: true,
            dpl: 3,
            system: true,  // code/data
            type_: 0b0011, // data, read/write, accessed
        }
        .encode();

        // unicorn test says: "when setting SS, need rpl == cpl && dpl == cpl",
        // which is to say because the system is level 0 (cpl) we need the descriptor
        // to also be zero (dpl) and the selector to also be zero (rpl, the 0b000 here).
        let ss = (4 << 3) | 0b000;
        gdt[4] = SegmentDescriptor {
            base: 0x0000_0000,
            limit: 0xFFFF_FFFF,
            granularity: true,
            db: true, // 32 bit
            long: false,
            available: false,
            present: true,
            dpl: 0,        // NOTE: this is different from others
            system: true,  // code/data
            type_: 0b0011, // data, read/write, accessed
        }
        .encode();

        GDTEntries {
            addr,
            cs,
            ds,
            fs,
            ss,
        }
    }
}

pub fn teb(machine: &Machine) -> &TEB {
    machine.mem().view::<TEB>(machine.state.kernel32.teb)
}
pub fn teb_mut(machine: &mut Machine) -> &mut TEB {
    machine.mem().view_mut::<TEB>(machine.state.kernel32.teb)
}
pub fn peb_mut(machine: &mut Machine) -> &mut PEB {
    let peb_addr = teb(machine).Peb;
    machine.mem().view_mut::<PEB>(peb_addr)
}

#[repr(C)]
pub struct PEB {
    pub InheritedAddressSpace: u8,
    pub ReadImageFileExecOptions: u8,
    pub BeingDebugged: u8,
    pub SpareBool: u8,
    pub Mutant: DWORD,
    pub ImageBaseAddress: DWORD,
    pub LdrData: DWORD,
    /* 0x10 */
    pub ProcessParameters: DWORD,
    pub SubSystemData: DWORD,
    pub ProcessHeap: DWORD,
    // TODO: more fields

    // This is at the wrong offset, but it shouldn't matter.
    // TODO: this should be TlsBitmap.
    pub TlsCount: DWORD,
}
unsafe impl ::memory::Pod for PEB {}

#[repr(C)]
pub struct NT_TIB {
    ExceptionList: DWORD,
    StackBase: DWORD,
    StackLimit: DWORD,
    SubSystemTib: DWORD,
    FiberData: DWORD,
    ArbitraryUserPointer: DWORD,
    _Self: DWORD,
}
unsafe impl ::memory::Pod for NT_TIB {}

#[repr(C)]
pub struct TEB {
    pub Tib: NT_TIB,
    pub EnvironmentPointer: DWORD,
    pub ClientId_UniqueProcess: DWORD,
    pub ClientId_UniqueThread: DWORD,
    pub ActiveRpcHandle: DWORD,
    pub ThreadLocalStoragePointer: DWORD,
    pub Peb: DWORD,
    pub LastErrorValue: DWORD,
    pub CountOfOwnedCriticalSections: DWORD,
    pub CsrClientThread: DWORD,
    pub Win32ThreadInfo: DWORD,
    pub User32Reserved: [DWORD; 26],
    pub UserReserved: [DWORD; 5],
    pub WOW32Reserved: DWORD,
    pub CurrentLocale: DWORD,
    // TODO: ... there are many more fields here

    // This is at the wrong offset, but it shouldn't matter.
    pub TlsSlots: [DWORD; 64],
}
unsafe impl ::memory::Pod for TEB {}

#[win32_derive::dllexport]
pub fn GetCommandLineA(machine: &mut Machine) -> u32 {
    machine.state.kernel32.cmdline.cmdline
}

#[win32_derive::dllexport]
pub fn GetCommandLineW(machine: &mut Machine) -> u32 {
    machine.state.kernel32.cmdline.cmdline16
}

/// This function is not part of the Windows API, but is rather just the entry
/// point for when retrowin32 starts/stops a process, initializing DLLs and calling main.
/// It probably has some better name within ntdll.dll.
#[win32_derive::dllexport]
pub async fn retrowin32_main(machine: &mut Machine, entry_point: u32) -> u32 {
    struct DllData {
        base: u32,
        entry_point: u32,
    }

    let dlls = machine
        .state
        .kernel32
        .dlls
        .iter()
        .filter(|(_, dll)| dll.dll.entry_point.is_some())
        .map(|(_, dll)| DllData {
            base: dll.dll.base,
            entry_point: dll.dll.entry_point.unwrap(),
        })
        .collect::<Vec<_>>();
    // TODO: invoking dllmains can load more dlls.
    for dll in dlls {
        let hInstance = dll.base;
        let fdwReason = 1u32; // DLL_PROCESS_ATTACH
        let lpvReserved = 0u32;
        machine
            .call_x86(dll.entry_point, vec![hInstance, fdwReason, lpvReserved])
            .await;
    }

    machine.call_x86(entry_point, vec![]).await;
    // TODO: if the entry point returns, the Windows behavior is to wait for any
    // spawned threads before exiting.
    kernel32::exit_process(machine, 0);
    0
}

#[win32_derive::dllexport]
pub async fn retrowin32_thread_main(machine: &mut Machine, entry_point: u32, param: u32) -> u32 {
    machine.call_x86(entry_point, vec![param]).await;
    log::warn!("TODO: thread exiting, but we don't have a way to stop a single thread yet");
    kernel32::exit_process(machine, 0);
    0
}<|MERGE_RESOLUTION|>--- conflicted
+++ resolved
@@ -269,12 +269,8 @@
             process_heap: 0,
             mappings,
             heaps: HashMap::new(),
-<<<<<<< HEAD
             dlls,
-=======
-            dlls: Default::default(),
             event_handles: Default::default(),
->>>>>>> 1b8e32a5
             files: Default::default(),
             find_handles: Default::default(),
             env: env_addr,
