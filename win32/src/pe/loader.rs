#![allow(non_snake_case)]

use super::{apply_relocs, IMAGE_DATA_DIRECTORY, IMAGE_SECTION_HEADER};
use crate::{
    machine::{Emulator, Machine},
    pe, winapi,
};
use memory::Mem;
use std::collections::HashMap;

/// Create a memory mapping, optionally copying some data to it.
fn map_memory(machine: &mut Machine, mapping: winapi::kernel32::Mapping, buf: Option<&[u8]>) {
    let winapi::kernel32::Mapping { addr, size, .. } =
        *machine.state.kernel32.mappings.add(mapping);

    let memory_end = addr + size;
    if memory_end > machine.emu.memory.len() {
        panic!("not enough memory reserved");
    }

    if let Some(buf) = buf {
        machine
            .mem()
            .sub(addr, buf.len() as u32)
            .as_mut_slice_todo()
            .copy_from_slice(buf);
    }
}

/// Copy the file header itself into memory, choosing a base address.
fn load_image(
    machine: &mut Machine,
    filename: &str,
    file: &pe::File,
    buf: &[u8],
    relocate: bool,
) -> u32 {
    let addr = if relocate {
        machine
            .state
            .kernel32
            .mappings
            .find_space(file.opt_header.SizeOfImage)
    } else {
        file.opt_header.ImageBase
    };

    let first_page_size = std::cmp::min(buf.len(), 0x1000);
    map_memory(
        machine,
        winapi::kernel32::Mapping {
            addr,
            size: first_page_size as u32,
            desc: filename.into(),
            flags: pe::ImageSectionFlags::MEM_READ,
        },
        Some(&buf[..first_page_size]),
    );

    addr
}

/// Load a PE section into memory.
fn load_section(
    machine: &mut Machine,
    filename: &str,
    base: u32,
    buf: &[u8],
    sec: &IMAGE_SECTION_HEADER,
) {
    let mut src = sec.PointerToRawData as usize;
    if src == 1 {
        // Graphism (crinkler) hacks this as 1 but gets loaded as if it was zero.
        // TODO: something about alignment?  Maybe this section gets ignored?
        src = 0;
    }
    let dst = base + sec.VirtualAddress;
    // sec.SizeOfRawData is the amount of data in the file that should be copied to memory.
    // sec.VirtualSize is the in-memory size of the resulting section, which can be:
    // - greater than SizeOfRawData for sections that should be zero-filled (like uninitialized data),
    // - less than SizeOfRawData because SizeOfRawData is padded up to FileAlignment(!).

    let data_size = sec.SizeOfRawData;
    let flags = sec.characteristics().unwrap();

    // Decide whether t load the section contents from the file.
    // Note: kkrunchy-packed files have a single section marked
    // CODE | INITIALIZED_DATA | UNINITIALIZED_DATA | MEM_EXECUTE | MEM_READ | MEM_WRITE
    // so we ignore the UNINITIALIZED_DATA flag.
    let load_data = flags.contains(pe::ImageSectionFlags::CODE)
        || flags.contains(pe::ImageSectionFlags::INITIALIZED_DATA);

    let mapping = winapi::kernel32::Mapping {
        addr: dst as u32,
        size: sec.VirtualSize as u32,
        desc: format!(
            "{filename} {:?} ({:?})",
            sec.name().unwrap_or("[invalid]"),
            flags
        ),
        flags,
    };

    map_memory(
        machine,
        mapping,
        if load_data && data_size > 0 {
            Some(&buf[src..][..data_size as usize])
        } else {
            None
        },
    );
}

fn patch_iat(machine: &mut Machine, base: u32, imports_data: &IMAGE_DATA_DIRECTORY) {
    // Traverse the ILT, gathering up addresses that need to be fixed up to point at
    // the relevant DLLs shims.
    let mut patches = Vec::new();

    let image: Mem = unsafe { std::mem::transmute(machine.mem().slice(base..)) };
    let image = image.as_slice_todo();
    let section = match imports_data.as_slice(image) {
        None => return,
        Some(s) => s,
    };
    for dll_imports in pe::read_imports(section) {
        let dll_name = dll_imports.image_name(image).to_ascii_lowercase();
        let hmodule = winapi::kernel32::LoadLibraryA(machine, Some(&dll_name));
        // TODO: missing dll should not be an possibility here, we should error instead.
        let mut dll = match hmodule.to_dll_index() {
            Some(index) => Some(&mut machine.state.kernel32.dlls[index]),
            None => None,
        };
        for (i, entry) in dll_imports.ilt(image).enumerate() {
            let sym = entry.as_import_symbol(image);
            let name = format!("{}!{}", dll_name, sym.to_string());
            let iat_addr = base + dll_imports.iat_offset() + (i as u32 * 4);
            machine.labels.insert(iat_addr, format!("{}@IAT", name));

            let resolved_addr = if let Some(dll) = dll.as_mut() {
                dll.resolve(&sym, |shim| machine.emu.register(shim))
            } else {
                machine.emu.register(Err(format!("{name} not found")))
            };
            machine.labels.insert(resolved_addr, name);
            patches.push((iat_addr, resolved_addr));
        }
    }

    for (addr, target) in patches {
        machine.mem().put::<u32>(addr, target);
    }
}

fn load_pe(
    machine: &mut Machine,
    filename: &str,
    buf: &[u8],
    file: &pe::File,
    relocate: bool,
) -> anyhow::Result<u32> {
    let base = load_image(machine, filename, file, buf, relocate);

    for sec in file.sections.iter() {
        load_section(machine, filename, base, buf, sec);
    }

    if relocate {
        if let Some(relocs) = file.get_data_directory(pe::IMAGE_DIRECTORY_ENTRY::BASERELOC) {
            let image = machine.mem().slice(base..);
            if let Some(sec) = relocs.as_slice(image.as_slice_todo()) {
                apply_relocs(image, file.opt_header.ImageBase, base, sec);
            }
        }
    }

    if let Some(imports) = file.get_data_directory(pe::IMAGE_DIRECTORY_ENTRY::IMPORT) {
        patch_iat(machine, base, imports);
    }

    Ok(base)
}

pub struct EXEFields {
    pub entry_point: u32,
    pub stack_size: u32,
}

pub fn load_exe(
    machine: &mut Machine,
    buf: &[u8],
<<<<<<< HEAD
    name: String,
=======
    filename: &str,
>>>>>>> 3a096c92
    relocate: bool,
) -> anyhow::Result<EXEFields> {
    let file = pe::parse(buf)?;

<<<<<<< HEAD
    let base = load_pe(machine, &name, buf, &file, relocate)?;
=======
    let base = load_pe(machine, filename, buf, &file, relocate)?;
>>>>>>> 3a096c92
    machine.state.kernel32.image_base = base;

    if let Some(res_data) = file
        .data_directory
        .get(pe::IMAGE_DIRECTORY_ENTRY::RESOURCE as usize)
    {
        machine.state.kernel32.resources = res_data.clone();
    }

    let entry_point = base + file.opt_header.AddressOfEntryPoint;

    let addrs = EXEFields {
        entry_point,
        stack_size: file.opt_header.SizeOfStackReserve,
    };
    Ok(addrs)
}

#[derive(Debug)]
pub struct DLL {
    /// Function name => resolved address.
    pub names: HashMap<String, u32>,

    /// Function ordinal => resolved address.
    // TODO: ords could be a flat array once we have ordinals for all the builtin DLLs.
    pub ordinals: HashMap<u32, u32>,

    /// Address of DllMain() entry point.
    pub entry_point: u32,
}

pub fn load_dll(machine: &mut Machine, filename: &str, buf: &[u8]) -> anyhow::Result<DLL> {
    let file = pe::parse(&buf)?;

    let base = load_pe(machine, filename, buf, &file, true)?;
    let image = machine.mem().slice(base..).as_slice_todo();

    let entry_point = base + file.opt_header.AddressOfEntryPoint;
    let mut ordinals = HashMap::new();
    let mut names = HashMap::new();
    if let Some(dir) = file.get_data_directory(pe::IMAGE_DIRECTORY_ENTRY::EXPORT) {
        let section = dir
            .as_slice(image)
            .ok_or_else(|| anyhow::anyhow!("invalid exports"))?;
        let dir = pe::read_exports(section);
        for (i, addr) in dir.fns(image).enumerate() {
            let ord = dir.Base + i as u32;
            ordinals.insert(ord, base + addr);
        }
        for (name, i) in dir.names(image) {
            let ord = dir.Base + i as u32;
            let addr = *ordinals.get(&ord).unwrap();
            names.insert(name.to_string(), addr);
        }
    }

    Ok(DLL {
        ordinals,
        names,
        entry_point,
    })
}<|MERGE_RESOLUTION|>--- conflicted
+++ resolved
@@ -189,20 +189,12 @@
 pub fn load_exe(
     machine: &mut Machine,
     buf: &[u8],
-<<<<<<< HEAD
-    name: String,
-=======
-    filename: &str,
->>>>>>> 3a096c92
+    filename: &str,
     relocate: bool,
 ) -> anyhow::Result<EXEFields> {
     let file = pe::parse(buf)?;
 
-<<<<<<< HEAD
-    let base = load_pe(machine, &name, buf, &file, relocate)?;
-=======
     let base = load_pe(machine, filename, buf, &file, relocate)?;
->>>>>>> 3a096c92
     machine.state.kernel32.image_base = base;
 
     if let Some(res_data) = file
